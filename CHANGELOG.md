--- conflicted
+++ resolved
@@ -3,10 +3,6 @@
 ## [Unreleased]
 
 ## RELEASE 1.4.9 - 2017-10-11
-<<<<<<< HEAD
-
-=======
->>>>>>> 665c4873
 ### Changed
 - Sessions - Display a clean error message if the renderingId and envSecret are missing or inconsistent.
 
